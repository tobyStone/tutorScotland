--- conflicted
+++ resolved
@@ -182,18 +182,11 @@
     }
 
     function initFadeObserver() {
-<<<<<<< HEAD
-        const io = new IntersectionObserver((entries, obs) => {
-=======
         let hasScrolledDown = false;
         let footerDelayTimeout = null;
 
         const io = new IntersectionObserver((entries) => {
->>>>>>> f222dbdc
             entries.forEach(({ isIntersecting, target }) => {
-                // ❶ Never let this observer touch the floating footer
-                if (target.classList.contains('site-footer')) return;
-
                 if (isIntersecting) {
                     // Special handling for footer - don't fade in immediately
                     if (target.classList.contains('site-footer')) {
@@ -209,20 +202,10 @@
 
                     // Normal fade-in for all other elements
                     target.classList.add("is-visible");
-                    obs.unobserve(target);
+                    io.unobserve(target);
                 }
             });
         }, {
-<<<<<<< HEAD
-            /* ❷ A gentler trigger – works for huge, full-width sections */
-            threshold: 0.15,
-            rootMargin: "0px 0px -10% 0px"
-        });
-
-        const observeAll = () =>
-            // Exclude the social media footer from the selection
-            document.querySelectorAll(".fade-in-section:not(.site-footer),.fade-in-on-scroll").forEach(el => io.observe(el));
-=======
             threshold: 0.4,
             rootMargin: "0px 0px -100% 0px"
         });
@@ -267,53 +250,13 @@
                 }
             });
         };
->>>>>>> f222dbdc
 
         observeAll();
 
         // auto?observe nodes added later (dynamic sections)
         new MutationObserver(muts => {
-            if (muts.some(m => m.addedNodes.length)) {
-                // Exclude the social media footer from dynamically added nodes as well
-                muts.forEach(mutation => {
-                    mutation.addedNodes.forEach(node => {
-                        if (node.nodeType === 1 && (node.classList.contains('fade-in-section') || node.classList.contains('fade-in-on-scroll')) && !node.classList.contains('site-footer')) {
-                            io.observe(node);
-                        }
-                    });
-                });
-            }
+            if (muts.some(m => m.addedNodes.length)) observeAll();
         }).observe(document.body, { childList: true, subtree: true });
-
-        // New logic for the social media footer fade-in on scroll with delay
-        const socialFooter = document.querySelector('.site-footer');
-        let scrollStarted = false;
-        let fadeTimeout = null;
-
-        if (socialFooter) {
-            const handleScroll = () => {
-                if (!scrollStarted && window.scrollY > 0) {
-                    scrollStarted = true;
-                    fadeTimeout = setTimeout(() => {
-                        socialFooter.classList.add('is-visible');
-                    }, 1000); // 1000ms = 1 second delay
-                } else if (scrollStarted && window.scrollY === 0 && fadeTimeout) {
-                    // If scrolled back to top before delay, clear timeout and reset
-                    clearTimeout(fadeTimeout);
-                    fadeTimeout = null;
-                    scrollStarted = false;
-                }
-            };
-
-            window.addEventListener('scroll', handleScroll);
-
-            // Also check scroll position on DOMContentLoaded in case user refreshes scrolled down
-            document.addEventListener('DOMContentLoaded', () => {
-                if (window.scrollY > 0) {
-                    handleScroll(); // Trigger immediately if already scrolled down
-                }
-            });
-        }
     }
 
     /* -------------------------------------------------- */
