--- conflicted
+++ resolved
@@ -271,7 +271,7 @@
     <section id="dynamicSections"></section>
 
     <!-- SOCIAL ICONS FOOTER -->
-    <footer class="site-footer fade-in-section">
+    <footer class="site-footer fade-in-section" style="opacity: 0;">
         <div class="footer-icons">
             <a href="#" aria-label="Instagram"><i class="fab fa-instagram"></i></a>
             <a href="#" aria-label="Facebook"><i class="fab fa-facebook-f"></i></a>
@@ -308,17 +308,6 @@
     <!-- Font Awesome for social icons -->
     <link rel="stylesheet" href="https://cdnjs.cloudflare.com/ajax/libs/font-awesome/6.4.0/css/all.min.css" />
 
-<<<<<<< HEAD
-    <!-- Script for rolling banner -->
-    <script src="/js/rolling-banner.js"></script>
-
-    <!-- fade in logic ......................................... -->
-
-    <!-- Single Intersection Observer for all fade-in elements -->
-
-    <!-- Load dynamic sections from the shared module -->
-    <script type="module" src="/js/dynamic-sections.js"></script>
-=======
     <script>
         function goToLogin(role) {
             window.location.href = `login.html?role=${encodeURIComponent(role)}`;
@@ -415,6 +404,5 @@
                 document.querySelector('.dynamic-sections-separator').style.display = 'none';
             });
     </script>
->>>>>>> f222dbdc
 </body>
 </html>