import { editorState } from './editor-state.js';
import { ImageBrowser } from './features/image-browser.js';

const BUTTON_CSS = 'button aurora';

export class UIManager {
    constructor(callbacks) {
        this.callbacks = callbacks;
        this.editableElements = [];
        this.dom = {};
        this.imageBrowser = new ImageBrowser({ onSelect: item => this.handleImageSelect(item) });
        editorState.on('editModeChange', m => this.onEditModeChange(m));
        editorState.on('activeEditorChange', ed => this.onActiveEditorChange(ed));
    }

    initialize() {
        this.loadStyles();
        this.createToggle();
        this.createModal();
    }

    loadStyles() {
        if (!document.getElementById('ve-style')) {
            const link = document.createElement('link');
            link.id = 've-style';
            link.rel = 'stylesheet';
            link.href = '/editor.css';
            document.head.appendChild(link);
        }
    }

    createToggle() {
        const btn = document.createElement('button');
        btn.id = 'edit-mode-toggle';
        btn.className = BUTTON_CSS;
        btn.textContent = 'Edit Mode';
        btn.addEventListener('click', () => this.callbacks.onToggle());
        document.body.appendChild(btn);
    }

    createModal() {
        const tpl = document.getElementById('ve-editor-modal-template');
        if (!tpl) { console.error('[VE] modal template missing'); return; }
        const frag = tpl.content.cloneNode(true);
        document.body.appendChild(frag);
        this.dom.modal = document.getElementById('editor-modal');
        this.dom.imageBrowser = this.dom.modal.querySelector('#image-browser');
        this.dom.modal.querySelector('#close-modal').addEventListener('click', () => this.closeModal());
        this.dom.modal.querySelector('.modal-backdrop').addEventListener('click', () => this.closeModal());
        this.dom.modal.querySelector('#save-btn').addEventListener('click', () => this.callbacks.onSave(this.getFormData()));
        this.dom.modal.querySelector('#preview-btn').addEventListener('click', () => this.callbacks.onPreview(this.getFormData()));
        this.dom.modal.querySelector('#restore-btn').addEventListener('click', () => this.callbacks.onRestore());
        this.dom.modal.querySelector('#upload-btn').addEventListener('click', () => this.callbacks.onUpload());
        this.dom.modal.querySelector('#browse-btn').addEventListener('click', () => this.imageBrowser.open(this.dom.imageBrowser));
    }

    onEditModeChange(val) {
        document.body.classList.toggle('ve-edit-active', val);
        const btn = document.getElementById('edit-mode-toggle');
        if (btn) btn.textContent = val ? 'Exit Edit' : 'Edit Mode';

        if (val) {
            // When entering edit mode, scan for elements and add overlays.
            this.addOverlays(this.scanEditableElements());
            this.disableLinks();
        } else {
            // When exiting, remove all UI.
            this.removeOverlays();
            this.enableLinks();
        }
    }

    onActiveEditorChange(ed) {
        if (ed) this.openModal(ed); else this.closeModal();
    }

    // ✅ FIX #2 & #3: This is the critical fix for making buttons and images editable.
    scanEditableElements() {
        const elements = new Set();
        const selectors = [
            'h1', 'h2', 'h3', 'h4', 'h5', 'h6',
<<<<<<< HEAD
            'p:not(.no-edit)', '.editable',
=======
            'p:not(.no-edit)',
            '.editable',
>>>>>>> 384b4887
            'img:not(.no-edit)',
            `a.${BUTTON_CSS.split(' ')[0]}`
        ];
        selectors.forEach(sel => {
            document.querySelectorAll(sel).forEach(el => {
                if (el.closest('.ve-no-edit, #editor-modal, #edit-mode-toggle')) return;
                elements.add(el);
            });
        });
        return Array.from(elements);
    }

    addOverlays(elements) {
        elements.forEach(el => {
            const type = this.callbacks.getType(el);
            if (el.querySelector(':scope > .edit-overlay')) return;
            const overlay = document.createElement('div');
            overlay.className = 'edit-overlay';
            overlay.innerHTML = `<div class="edit-controls"><button class="edit-btn">✏️ Edit</button></div>`;
            overlay.querySelector('.edit-btn').addEventListener('click', e => {
                e.stopPropagation();
                this.callbacks.onEdit(el);
            });
            if (getComputedStyle(el).position === 'static') {
                el.style.position = 'relative';
            }
            el.appendChild(overlay);
        });
    }

    removeOverlays() {
        document.querySelectorAll('.edit-overlay').forEach(o => o.remove());
    }

    disableLinks() {
        document.querySelectorAll('a').forEach(a => {
            if (a.closest('.ve-no-edit,#editor-modal,#edit-mode-toggle,.main-nav')) return;
            a.dataset.originalHref = a.href;
            a.href = 'javascript:void(0)';
        });
    }

    enableLinks() {
        document.querySelectorAll('a[data-original-href]').forEach(a => {
            a.href = a.dataset.originalHref;
            a.removeAttribute('data-original-href');
        });
    }

    openModal(ed) {
        const { element, type, canRestore } = ed;
        this.dom.modal.querySelector('#modal-title').textContent = `Edit ${type}`;
        this.dom.modal.querySelector('#content-type').value = type;
        ['text','html','image','link'].forEach(id => {
            const g = this.dom.modal.querySelector(`#${id}-group`);
            if (g) g.style.display = id===type? 'block':'none';
        });
        this.fillForm(element, type);
        this.dom.modal.querySelector('#restore-btn').disabled = !canRestore;
        this.dom.modal.style.display = 'block';
    }

    fillForm(el, type) {
        const modal = this.dom.modal;
        const content = this.callbacks.getOriginalContent(el, type);

        switch (type) {
            case 'text':
                modal.querySelector('#content-text').value = content;
                break;
            case 'html':
                modal.querySelector('#content-html').value = content;
                break;
            case 'image':
                modal.querySelector('#content-image').value = content.src;
                modal.querySelector('#image-alt').value = content.alt;
                break;
            case 'link':
                modal.querySelector('#link-url').value = content.href;
                modal.querySelector('#link-text').value = content.text;
                modal.querySelector('#link-is-button').checked = el.classList.contains(BUTTON_CSS.split(/\s+/)[0]);
                break;
        }
    }

    getFormData() {
        const type = this.dom.modal.querySelector('#content-type').value;
        switch(type){
            case 'text': return { text: this.dom.modal.querySelector('#content-text').value };
            case 'html': return { text: this.dom.modal.querySelector('#content-html').value };
            case 'image': return { image: this.dom.modal.querySelector('#content-image').value, text: this.dom.modal.querySelector('#image-alt').value };
            case 'link': return { image: this.dom.modal.querySelector('#link-url').value, text: this.dom.modal.querySelector('#link-text').value, isButton: this.dom.modal.querySelector('#link-is-button').checked };
            default: return {};
        }
    }

    closeModal() { if(this.dom.modal) this.dom.modal.style.display='none'; }

    handleImageSelect(item) {
        const modal = this.dom.modal;
        modal.querySelector('#content-image').value = item.url;
        const img = modal.querySelector('#image-preview img');
        img.src = item.thumb || item.url;
        modal.querySelector('#image-preview').style.display = 'block';
        if(!modal.querySelector('#image-alt').value) modal.querySelector('#image-alt').value = item.name.replace(/\.[^.]+$/, '').replace(/[-_]+/g, ' ');
    }

    showNotification(msg,type='info') {
        const n=document.createElement('div');
        n.className=`ve-notification ve-${type}`;
        n.textContent=msg;
        document.body.appendChild(n);
        setTimeout(()=>n.remove(),3000);
    }
}<|MERGE_RESOLUTION|>--- conflicted
+++ resolved
@@ -79,12 +79,11 @@
         const elements = new Set();
         const selectors = [
             'h1', 'h2', 'h3', 'h4', 'h5', 'h6',
-<<<<<<< HEAD
+
             'p:not(.no-edit)', '.editable',
-=======
             'p:not(.no-edit)',
             '.editable',
->>>>>>> 384b4887
+
             'img:not(.no-edit)',
             `a.${BUTTON_CSS.split(' ')[0]}`
         ];
